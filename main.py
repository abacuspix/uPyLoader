import subprocess
import sys
import time
import os

from PyQt5.QtCore import QStringListModel, QModelIndex, Qt
from PyQt5.QtWidgets import QApplication, QMainWindow, QFileSystemModel, \
    QFileDialog, QDialog, QInputDialog, QLineEdit, QMessageBox, QHeaderView

from gui.mainwindow import Ui_MainWindow
from src.baud_options import BaudOptions
from src.code_edit_dialog import CodeEditDialog
from src.connection_scanner import ConnectionScanner
from src.file_transfer import FileTransfer
from src.file_transfer_dialog import FileTransferDialog
from src.flash_dialog import FlashDialog
from src.ip_helper import IpHelper
from src.exceptions import PasswordException, NewPasswordException, OperationError
from src.serial_connection import SerialConnection
from src.setting import Settings
from src.settings_dialog import SettingsDialog
from src.terminal import Terminal
from src.terminal_dialog import TerminalDialog
from src.wifi_connection import WifiConnection
from src.wifi_preset_dialog import WiFiPresetDialog

__author__ = "Ivan Sevcik"


class MainWindow(QMainWindow, Ui_MainWindow):
    def __init__(self):
        super(MainWindow, self).__init__()
        self.setupUi(self)
        self.setAttribute(Qt.WA_QuitOnClose)

        geometry = Settings().retrieve_geometry("main")
        if geometry:
            self.restoreGeometry(geometry)

        self._connection_scanner = ConnectionScanner()
        self._connection = None
        self._root_dir = Settings().root_dir
        self._mcu_files_model = None
        self._terminal = Terminal()
        self._terminal_dialog = None
        self._code_editor = None
        self._flash_dialog = None
        self._settings_dialog = None
        self._preset_password = None

        self.actionNavigate.triggered.connect(self.navigate_directory)
        self.actionTerminal.triggered.connect(self.open_terminal)
        self.actionCode_Editor.triggered.connect(self.open_code_editor)
        self.actionUpload.triggered.connect(self.upload_transfer_scripts)
        self.actionFlash.triggered.connect(self.open_flash_dialog)
        self.actionSettings.triggered.connect(self.open_settings_dialog)

        self.connectionComboBox.currentIndexChanged.connect(self.connection_changed)
        self.refreshButton.clicked.connect(self.refresh_ports)

        # Populate baud speed combo box and select default
        self.baudComboBox.clear()
        for speed in BaudOptions.speeds:
            self.baudComboBox.addItem(str(speed))
        self.baudComboBox.setCurrentIndex(BaudOptions.speeds.index(115200))

        self.presetButton.clicked.connect(self.show_presets)
        self.connectButton.clicked.connect(self.connect_pressed)

        self.update_file_tree()

        self.listButton.clicked.connect(self.list_mcu_files)
        self.mcuFilesListView.clicked.connect(self.mcu_file_selection_changed)
        self.mcuFilesListView.doubleClicked.connect(self.read_mcu_file)
        self.executeButton.clicked.connect(self.execute_mcu_code)
        self.removeButton.clicked.connect(self.remove_file)
        self.localPathEdit.setText(self._root_dir)

        local_selection_model = self.localFilesTreeView.selectionModel()
        local_selection_model.selectionChanged.connect(self.local_file_selection_changed)
        self.localFilesTreeView.doubleClicked.connect(self.open_local_file)

        # Set the "Name" column to always fit the content
        self.localFilesTreeView.header().setSectionResizeMode(0, QHeaderView.ResizeToContents)

        self.compileButton.clicked.connect(self.compile_files)
        self.update_compile_button()

        self.transferToMcuButton.clicked.connect(self.transfer_to_mcu)
        self.transferToPcButton.clicked.connect(self.transfer_to_pc)

        self.disconnected()

    def closeEvent(self, event):
        Settings().root_dir = self._root_dir
        Settings().update_geometry("main", self.saveGeometry())
        Settings().save()
        if self._connection is not None and self._connection.is_connected():
            self.end_connection()
        if self._terminal_dialog:
            self._terminal_dialog.close()
        if self._code_editor:
            self._code_editor.close()
        event.accept()

    def connection_changed(self):
        connection = self._connection_scanner.port_list[self.connectionComboBox.currentIndex()]
        self.connectionStackedWidget.setCurrentIndex(1 if connection == "wifi" else 0)

    def refresh_ports(self):
        self._connection_scanner.scan_connections(with_wifi=True)
        # Populate port combo box and select default
        self.connectionComboBox.clear()

        if self._connection_scanner.port_list:
            for port in self._connection_scanner.port_list:
                self.connectionComboBox.addItem(port)
            prefPort = str(Settings().preferred_port)
            prefPort = prefPort.upper()
            prefPort = prefPort.join(prefPort.split())
            if self.connectionComboBox.findText(prefPort) >= 0:
                self.connectionComboBox.setCurrentIndex(self.connectionComboBox.findText(prefPort))
            else:
                self.connectionComboBox.setCurrentIndex(0)
            self.connectButton.setEnabled(True)
        else:
            self.connectButton.setEnabled(False)

    def set_status(self, status):
        if status == "Connected":
            self.statusLabel.setStyleSheet("QLabel { background-color : none; color : green; font : bold;}")
        elif status == "Disconnected":
            self.statusLabel.setStyleSheet("QLabel { background-color : none; color : red; }")
        elif status == "Error":
            self.statusLabel.setStyleSheet("QLabel { background-color : red; color : white; }")
        elif status == "Password":
            self.statusLabel.setStyleSheet("QLabel { background-color : red; color : white; }")
            status = "Wrong Password"
        self.statusLabel.setText(status)

    def update_compile_button(self):
        self.compileButton.setEnabled(bool(Settings().mpy_cross_path) and
                                      len(self.get_local_file_selection()) > 0)

    def disconnected(self):
        self.connectButton.setText("Connect")
        self.set_status("Disconnected")
        self.listButton.setEnabled(False)
        self.connectionComboBox.setEnabled(True)
        self.baudComboBox.setEnabled(True)
        self.refreshButton.setEnabled(True)
        self.mcuFilesListView.setEnabled(False)
        self.executeButton.setEnabled(False)
        self.removeButton.setEnabled(False)
        self.actionTerminal.setEnabled(False)
        self.actionUpload.setEnabled(False)
        self.transferToMcuButton.setEnabled(False)
        self.transferToPcButton.setEnabled(False)
        # Clear terminal on disconnect
        self._terminal.clear()
        if self._terminal_dialog:
            self._terminal_dialog.close()
        if self._code_editor:
            self._code_editor.disconnected()
        self.refresh_ports()

    def connected(self):
        self.connectButton.setText("Disconnect")
        self.set_status("Connected")
        self.listButton.setEnabled(True)
        self.connectionComboBox.setEnabled(False)
        self.baudComboBox.setEnabled(False)
        self.refreshButton.setEnabled(False)
        self.mcuFilesListView.setEnabled(True)
        self.actionTerminal.setEnabled(True)
        if isinstance(self._connection, SerialConnection):
            self.actionUpload.setEnabled(True)
        self.transferToMcuButton.setEnabled(True)
        if self._code_editor:
            self._code_editor.connected(self._connection)
        self.list_mcu_files()

    def navigate_directory(self):
        dialog = QFileDialog()
        dialog.setDirectory(self._root_dir)
        dialog.setFileMode(QFileDialog.Directory)
        dialog.setOption(QFileDialog.ShowDirsOnly)
        dialog.exec()
        path = dialog.selectedFiles()
        if path and path[0]:
            self._root_dir = path[0]
            self.localPathEdit.setText(self._root_dir)
            self.update_file_tree()

    def update_file_tree(self):
        model = QFileSystemModel()
        model.setRootPath(self._root_dir)
        self.localFilesTreeView.setModel(model)
        local_selection_model = self.localFilesTreeView.selectionModel()
        local_selection_model.selectionChanged.connect(self.local_file_selection_changed)
        self.localFilesTreeView.setRootIndex(model.index(self._root_dir))

    def list_mcu_files(self):
        file_list = []
        try:
            file_list = self._connection.list_files()
        except OperationError:
            QMessageBox().critical(self, "Operation failed", "Could not list files.", QMessageBox.Ok)
            return

        self._mcu_files_model = QStringListModel()

        for file in file_list:
            idx = self._mcu_files_model.rowCount()
            self._mcu_files_model.insertRow(idx)
            self._mcu_files_model.setData(self._mcu_files_model.index(idx), file)

        self.mcuFilesListView.setModel(self._mcu_files_model)
        self.mcu_file_selection_changed()

    def execute_mcu_code(self):
        idx = self.mcuFilesListView.currentIndex()
        assert isinstance(idx, QModelIndex)
        model = self.mcuFilesListView.model()
        assert isinstance(model, QStringListModel)
        file_name = model.data(idx, Qt.EditRole)
        self._connection.run_file(file_name)

    def remove_file(self):
        idx = self.mcuFilesListView.currentIndex()
        assert isinstance(idx, QModelIndex)
        model = self.mcuFilesListView.model()
        assert isinstance(model, QStringListModel)
        file_name = model.data(idx, Qt.EditRole)
        try:
            self._connection.remove_file(file_name)
        except OperationError:
            QMessageBox().critical(self, "Operation failed", "Could not remove the file.", QMessageBox.Ok)
            return
        self.list_mcu_files()

    def ask_for_password(self, title, label="Password"):
        if self._preset_password is not None:
            return self._preset_password

        input_dlg = QInputDialog(parent=self, flags=Qt.Dialog)
        input_dlg.setTextEchoMode(QLineEdit.Password)
        input_dlg.setWindowTitle(title)
        input_dlg.setLabelText(label)
        input_dlg.resize(500, 100)
        input_dlg.exec()
        return input_dlg.textValue()

    def start_connection(self):
        connection = self._connection_scanner.port_list[self.connectionComboBox.currentIndex()]

        if connection == "wifi":
            ip_address = self.ipLineEdit.text()
            port = self.portSpinBox.value()
            if not IpHelper.is_valid_ipv4(ip_address):
                QMessageBox().warning(self, "Invalid IP", "The IP address has invalid format", QMessageBox.Ok)
                return

            try:
                self._connection = WifiConnection(ip_address, port, self._terminal, self.ask_for_password)
            except PasswordException:
                self.set_status("Password")
                return
            except NewPasswordException:
                QMessageBox().information(self, "Password set",
                                          "WebREPL password was not previously configured, so it was set to "
                                          "\"passw\" (without quotes). "
                                          "You can change it in port_config.py (will require reboot to take effect). "
                                          "Caution: Passwords longer than 9 characters will be truncated.\n\n"
                                          "Continue by connecting again.", QMessageBox.Ok)
                return
        else:
            baud_rate = BaudOptions.speeds[self.baudComboBox.currentIndex()]
            self._connection = SerialConnection(connection, baud_rate, self._terminal,
                                                self.serialResetCheckBox.isChecked())

        if self._connection is not None and self._connection.is_connected():
            self.connected()
            if isinstance(self._connection, SerialConnection):
                if Settings().use_transfer_scripts and not self._connection.check_transfer_scripts_version():
                    QMessageBox.warning(self,
                                        "Transfer scripts problem",
                                        "Transfer scripts for UART are either"
                                        " missing or have wrong version.\nPlease use 'File->Init transfer files' to"
                                        " fix this issue.")
        else:
            self._connection = None
            self.set_status("Error")

    def end_connection(self):
        self._connection.disconnect()
        self._connection = None

        self.disconnected()

    def show_presets(self):
        dialog = WiFiPresetDialog()
        dialog.accepted.connect(lambda: self.use_preset(dialog.selected_ip,
                                                        dialog.selected_port,
                                                        dialog.selected_password))
        dialog.exec()

    def use_preset(self, ip, port, password):
        self.ipLineEdit.setText(ip)
        self.portSpinBox.setValue(port)
        self._preset_password = password

    def connect_pressed(self):
        if self._connection is not None and self._connection.is_connected():
            self.end_connection()
        else:
            self.start_connection()

    def run_file(self):
        content = self.codeEdit.toPlainText()
        self._connection.send_block(content)

    def open_local_file(self, idx):
        assert isinstance(idx, QModelIndex)
        model = self.localFilesTreeView.model()
        assert isinstance(model, QFileSystemModel)

        if model.isDir(idx):
            return

        local_path = model.filePath(idx)
        remote_path = local_path.rsplit("/", 1)[1]
        if local_path.endswith(".py"):
            if Settings().external_editor_path:
                self.open_external_editor(local_path)
            else:
                with open(local_path) as f:
                    text = "".join(f.readlines())
                    self.open_code_editor()
                    self._code_editor.set_code(local_path, remote_path, text)
        else:
            QMessageBox.information(self, "Unknown file", "Files without .py ending won't open"
                                                          " in editor, but can still be transferred.")

    def mcu_file_selection_changed(self):
        idx = self.mcuFilesListView.currentIndex()
        assert isinstance(idx, QModelIndex)
        if idx.row() >= 0:
            self.executeButton.setEnabled(True)
            self.removeButton.setEnabled(True)
            self.transferToPcButton.setEnabled(True)
        else:
            self.executeButton.setEnabled(False)
            self.removeButton.setEnabled(False)
            self.transferToPcButton.setEnabled(False)

    def get_local_file_selection(self):
        """Returns absolute paths for selected local files"""
        indices = self.localFilesTreeView.selectedIndexes()
        model = self.localFilesTreeView.model()
        assert isinstance(model, QFileSystemModel)

        def filter_indices(x):
            return x.column() == 0 and not model.isDir(x)

        # Filter out all but first column (file name) and
        # don't include directories
        indices = [x for x in indices if filter_indices(x)]

        # Return absolute paths
        return [model.filePath(idx) for idx in indices]

    def local_file_selection_changed(self):
        self.update_compile_button()
        local_file_paths = self.get_local_file_selection()
        if len(local_file_paths) == 1:
            self.remoteNameEdit.setText(local_file_paths[0].rsplit("/", 1)[1])
        else:
            self.remoteNameEdit.setText("")

    def compile_files(self):
        local_file_paths = self.get_local_file_selection()
        for path in local_file_paths:
<<<<<<< HEAD
            last_slash_idx = path.rfind("/") + 1
            directory = path[:last_slash_idx]
            name = path[last_slash_idx:]
            with subprocess.Popen([Settings().mpy_cross_path, name], cwd=directory, stderr=subprocess.PIPE) as proc:
                proc.wait()  # Wait for process to finish
                out = proc.stderr.read()
                if out:
                    QMessageBox.warning(self, "Compilation error", out.decode("utf-8"))
=======
            mpy_path = os.path.splitext(path)[0]+".mpy"
            try:
               os.unlink(mpy_path)
            except:
               pass
            self.localFilesTreeView.repaint()
            time.sleep(.500)
            QApplication.processEvents()   # not working to refresh before the compile...
            last_slash_idx = path.rfind("/")+1
            directory = path[:last_slash_idx]
            name = path[last_slash_idx:]
            subprocess.Popen([Settings().mpy_cross_path, name], cwd=directory)
>>>>>>> f6c692bf

    def finished_read_mcu_file(self, file_name, transfer):
        assert isinstance(transfer, FileTransfer)
        result = transfer.read_result
        text = result.binary_data.decode("utf-8",
                                         errors="replace") if result.binary_data is not None else "!Failed to read file!"
        self.open_code_editor()
        self._code_editor.set_code(None, file_name, text)

    def read_mcu_file(self, idx):
        assert isinstance(idx, QModelIndex)
        model = self.mcuFilesListView.model()
        assert isinstance(model, QStringListModel)
        file_name = model.data(idx, Qt.EditRole)
        if not file_name.endswith(".py"):
            QMessageBox.information(self, "Unknown file", "Files without .py ending won't open"
                                                          " in editor, but can still be transferred.")
            return

        progress_dlg = FileTransferDialog(FileTransferDialog.DOWNLOAD)
        progress_dlg.finished.connect(lambda: self.finished_read_mcu_file(file_name, progress_dlg.transfer))
        progress_dlg.show()
        self._connection.read_file(file_name, progress_dlg.transfer)

    def upload_transfer_scripts(self):
        progress_dlg = FileTransferDialog(FileTransferDialog.UPLOAD)
        progress_dlg.finished.connect(self.list_mcu_files)
        progress_dlg.show()
        self._connection.upload_transfer_files(progress_dlg.transfer)

    def transfer_to_mcu(self):
        local_file_paths = self.get_local_file_selection()

        progress_dlg = FileTransferDialog(FileTransferDialog.UPLOAD)
        progress_dlg.finished.connect(self.list_mcu_files)
        progress_dlg.show()

        # Handle single file transfer
        if len(local_file_paths) == 1:
            local_path = local_file_paths[0]
            remote_path = self.remoteNameEdit.text()
            with open(local_path, "rb") as f:
                content = f.read()
            self._connection.write_file(remote_path, content, progress_dlg.transfer)
            return

        # Batch file transfer
        progress_dlg.enable_cancel()
        progress_dlg.transfer.set_file_count(len(local_file_paths))
        self._connection.write_files(local_file_paths, progress_dlg.transfer)

    def finished_transfer_to_pc(self, file_path, transfer):
        if not transfer.read_result.binary_data:
            return

        try:
            with open(file_path, "wb") as file:
                file.write(transfer.read_result.binary_data)
        except IOError:
            QMessageBox.critical(self, "Save operation failed", "Couldn't save the file. Check path and permissions.")

    def transfer_to_pc(self):
        idx = self.mcuFilesListView.currentIndex()
        assert isinstance(idx, QModelIndex)
        model = self.mcuFilesListView.model()
        assert isinstance(model, QStringListModel)
        remote_path = model.data(idx, Qt.EditRole)
        local_path = self.localPathEdit.text() + "/" + remote_path

        progress_dlg = FileTransferDialog(FileTransferDialog.DOWNLOAD)
        progress_dlg.finished.connect(lambda: self.finished_transfer_to_pc(local_path, progress_dlg.transfer))
        progress_dlg.show()
        self._connection.read_file(remote_path, progress_dlg.transfer)

    def open_terminal(self):
        if self._terminal_dialog is not None:
            return
        self._terminal_dialog = TerminalDialog(self, self._connection, self._terminal)
        self._terminal_dialog.finished.connect(self.close_terminal)
        self._terminal_dialog.show()

    def close_terminal(self):
        self._terminal_dialog = None

    def open_external_editor(self, file_path):
        ext_path = Settings().external_editor_path
        ext_args = []
        if Settings().external_editor_args:
            def wildcard_replace(s):
                s = s.replace("%f", file_path)
                return s

            ext_args = [wildcard_replace(x.strip()) for x in Settings().external_editor_args.split(";")]

        subprocess.Popen([ext_path] + ext_args)

    def open_code_editor(self):
        if self._code_editor is not None:
            return

        self._code_editor = CodeEditDialog(self, self._connection)
        self._code_editor.mcu_file_saved.connect(self.list_mcu_files)
        self._code_editor.finished.connect(self.close_code_editor)
        self._code_editor.show()

    def close_code_editor(self):
        self._code_editor = None

    def open_flash_dialog(self):
        if self._connection is not None and self._connection.is_connected():
            self.end_connection()

        self._flash_dialog = FlashDialog(self)
        self._flash_dialog.finished.connect(self.close_flash_dialog)
        self._flash_dialog.show()

    def close_flash_dialog(self):
        self._flash_dialog = None

    def open_settings_dialog(self):
        if self._settings_dialog is not None:
            return
        self._settings_dialog = SettingsDialog(self)
        self._settings_dialog.finished.connect(self.close_settings_dialog)
        self._settings_dialog.show()

    def close_settings_dialog(self):
        self._settings_dialog = None
        # Update compile button as mpy-cross path might have been set
        self.update_compile_button()


# Main Function
if __name__ == '__main__':
    # Create main app
    myApp = QApplication(sys.argv)
    myApp.setQuitOnLastWindowClosed(True)

    try:
        sys.argv.index("--debug")
        Settings().debug_mode = True
    except ValueError:
        pass

    ex2 = MainWindow()
    ex2.show()

    # Execute the Application and Exit
    sys.exit(myApp.exec_())<|MERGE_RESOLUTION|>--- conflicted
+++ resolved
@@ -381,16 +381,6 @@
     def compile_files(self):
         local_file_paths = self.get_local_file_selection()
         for path in local_file_paths:
-<<<<<<< HEAD
-            last_slash_idx = path.rfind("/") + 1
-            directory = path[:last_slash_idx]
-            name = path[last_slash_idx:]
-            with subprocess.Popen([Settings().mpy_cross_path, name], cwd=directory, stderr=subprocess.PIPE) as proc:
-                proc.wait()  # Wait for process to finish
-                out = proc.stderr.read()
-                if out:
-                    QMessageBox.warning(self, "Compilation error", out.decode("utf-8"))
-=======
             mpy_path = os.path.splitext(path)[0]+".mpy"
             try:
                os.unlink(mpy_path)
@@ -402,8 +392,11 @@
             last_slash_idx = path.rfind("/")+1
             directory = path[:last_slash_idx]
             name = path[last_slash_idx:]
-            subprocess.Popen([Settings().mpy_cross_path, name], cwd=directory)
->>>>>>> f6c692bf
+            with subprocess.Popen([Settings().mpy_cross_path, name], cwd=directory, stderr=subprocess.PIPE) as proc:
+                proc.wait()  # Wait for process to finish
+                out = proc.stderr.read()
+                if out:
+                    QMessageBox.warning(self, "Compilation error", out.decode("utf-8"))
 
     def finished_read_mcu_file(self, file_name, transfer):
         assert isinstance(transfer, FileTransfer)
