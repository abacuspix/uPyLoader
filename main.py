--- conflicted
+++ resolved
@@ -377,10 +377,12 @@
             last_slash_idx = path.rfind("/")+1
             directory = path[:last_slash_idx]
             name = path[last_slash_idx:]
-<<<<<<< HEAD
-            subprocess.Popen([Settings().mpy_cross_path, name], cwd=directory)
-        time.sleep(1)           # Delay needed to allow compile to finish
-        #self.update_file_tree() # Refresh to show updated timestamp on mpy file
+            with subprocess.Popen([Settings().mpy_cross_path, name], cwd=directory, stderr=subprocess.PIPE) as proc:
+                proc.wait()  # Wait for process to finish
+                out = proc.stderr.read()
+                if out:
+                    QMessageBox.warning(self, "Compilation error", out.decode("utf-8"))
+
         if self.autoTransferCheckBox.isChecked():
             if len(local_file_paths) == 1:
                 mpy_name = os.path.splitext(name)[0]+".mpy"
@@ -389,13 +391,6 @@
                 self.localFilesTreeView.keyboardSearch(mpy_name)
                 if self.transferToMcuButton.isEnabled() == True:
                     self.transfer_to_mcu
-=======
-            with subprocess.Popen([Settings().mpy_cross_path, name], cwd=directory, stderr=subprocess.PIPE) as proc:
-                proc.wait()  # Wait for process to finish
-                out = proc.stderr.read()
-                if out:
-                    QMessageBox.warning(self, "Compilation error", out.decode("utf-8"))
->>>>>>> 8c8bbbf4
 
     def finished_read_mcu_file(self, file_name, transfer):
         assert isinstance(transfer, FileTransfer)
